--- conflicted
+++ resolved
@@ -9,13 +9,8 @@
       matrix:
         arch:
           - arch: amd64
-<<<<<<< HEAD
-            runner: ubuntu-22.04
+            runner: [self-hosted, linux, X64, jammy, xlarge]
 
-=======
-            runner: [self-hosted, linux, X64, jammy, xlarge]
-  
->>>>>>> 36cca844
     runs-on: ${{ matrix.arch.runner }}
     steps:
       - name: Checkout
