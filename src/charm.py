#!/usr/bin/env python3
# Copyright 2024 Canonical Ltd.
# See LICENSE file for licensing details.

"""Charm the application."""

import logging
import random
import socket
import string
from contextlib import suppress
from dataclasses import dataclass

import ops
import yaml
from charms.certificate_transfer_interface.v1.certificate_transfer import (
    CertificateTransferProvides,
)
from charms.grafana_k8s.v0.grafana_dashboard import GrafanaDashboardProvider
from charms.loki_k8s.v1.loki_push_api import LogForwarder
from charms.prometheus_k8s.v0.prometheus_scrape import MetricsEndpointProvider
from charms.tls_certificates_interface.v4.tls_certificates import (
    Certificate,
    CertificateRequest,
    Mode,
    PrivateKey,
    ProviderCertificate,
    TLSCertificatesProvidesV4,
    TLSCertificatesRequiresV4,
    generate_ca,
    generate_certificate,
    generate_csr,
    generate_private_key,
)
from charms.traefik_k8s.v2.ingress import IngressPerAppRequirer

from notary import Notary

logger = logging.getLogger(__name__)

CERTIFICATE_PROVIDER_RELATION_NAME = "certificates"

LOGGING_RELATION_NAME = "logging"
METRICS_RELATION_NAME = "metrics"
GRAFANA_RELATION_NAME = "grafana-dashboard"
TLS_ACCESS_RELATION_NAME = "access-certificates"

DB_MOUNT = "database"
CONFIG_MOUNT = "config"
CHARM_PATH = "/var/lib/juju/storage"
WORKLOAD_CONFIG_PATH = "/etc/notary"
WORKLOAD_DB_PATH = "/var/lib"

CERTIFICATE_COMMON_NAME = "Notary Self Signed Certificate"
SELF_SIGNED_CA_COMMON_NAME = "Notary Self Signed Root CA"
NOTARY_LOGIN_SECRET_LABEL = "Notary Login Details"
SEND_CA_CERT_RELATION_NAME = "send-ca-cert"


@dataclass
class LoginSecret:
    """The format of the secret for the login details that are required to login to Notary."""

    username: str
    password: str
    token: str | None

    def to_dict(self) -> dict[str, str]:
        """Return a dict version of the secret."""
        return {
            "username": self.username,
            "password": self.password,
            "token": self.token if self.token else "",
        }


class NotaryCharm(ops.CharmBase):
    """Charmed Notary."""

    def __init__(self, framework: ops.Framework):
        super().__init__(framework)
        self.port = 2111
        self.access_csr = CertificateRequest(
            common_name="Notary",
            sans_dns=frozenset([socket.getfqdn()]),
        )

        self.unit.set_ports(self.port)
        self.container = self.unit.get_container("notary")
        self.tls = TLSCertificatesProvidesV4(
            self, relationship_name=CERTIFICATE_PROVIDER_RELATION_NAME
        )
        self.certificate_transfer = CertificateTransferProvides(self, SEND_CA_CERT_RELATION_NAME)
        self.dashboard = GrafanaDashboardProvider(self, relation_name=GRAFANA_RELATION_NAME)
        self.logs = LogForwarder(charm=self, relation_name=LOGGING_RELATION_NAME)
        self.ingress = IngressPerAppRequirer(
            charm=self,
            port=self.port,
            strip_prefix=True,
            scheme=lambda: "https",
        )
        self.metrics = MetricsEndpointProvider(
            charm=self,
            relation_name=METRICS_RELATION_NAME,
            jobs=[
                {
                    "scheme": "https",
                    "tls_config": {"insecure_skip_verify": True},
                    "metrics_path": "/metrics",
                    "static_configs": [{"targets": [f"*:{self.port}"]}],
                }
            ],
        )
        self.tls_access = TLSCertificatesRequiresV4(
            charm=self,
            mode=Mode.APP,
            relationship_name=TLS_ACCESS_RELATION_NAME,
            certificate_requests=[self.access_csr],
        )

        self.client = Notary(
            f"https://{socket.getfqdn()}:{self.port}",
            f"{CHARM_PATH}/{CONFIG_MOUNT}/0/ca.pem",
        )
        [
            framework.observe(event, self.configure)
            for event in [
                self.on["notary"].pebble_ready,
                self.on["notary"].pebble_custom_notice,
                self.on["certificates"].relation_changed,
                self.on["certificates"].relation_departed,
                self.on["access-certificates"].relation_changed,
                self.on["access-certificates"].relation_departed,
                self.on[SEND_CA_CERT_RELATION_NAME].relation_joined,
                self.on.config_storage_attached,
                self.on.database_storage_attached,
                self.on.config_changed,
                self.on.update_status,
                self.on.start,
            ]
        ]
        framework.observe(self.on.collect_app_status, self._on_collect_status)
        framework.observe(self.on.collect_unit_status, self._on_collect_status)

    def configure(self, event: ops.EventBase):
        """Handle configuration events."""
        if not self.unit.is_leader():
            return
        if not self.container.can_connect():
            return
        self._configure_notary_config_file()
        self._configure_access_certificates()
        self._configure_charm_authorization()
        self._configure_certificate_requirers()
<<<<<<< HEAD
        self._send_ca_cert()
=======
        self._configure_juju_workload_version()
>>>>>>> bf0dd04a

    def _on_collect_status(self, event: ops.CollectStatusEvent):
        if not self.unit.is_leader():
            event.add_status(ops.WaitingStatus("multiple units not supported"))
            return
        if not self.container.can_connect():
            event.add_status(ops.WaitingStatus("container not yet connectable"))
            return
        if not self._storages_attached():
            event.add_status(ops.WaitingStatus("storages not yet available"))
            return
        if not self._certificates_available():
            event.add_status(ops.WaitingStatus("certificates not yet pushed to workload"))
            return
        if not self.client.is_api_available():
            event.add_status(ops.WaitingStatus("Notary server not yet available"))
            return
        if not self.client.is_initialized():
            event.add_status(ops.BlockedStatus("Please initialize Notary"))
            return
        event.add_status(ops.ActiveStatus())

    ## Configure Dependencies ##
    def _configure_notary_config_file(self):
        """Push the config file."""
        try:
            self.container.pull(f"{WORKLOAD_CONFIG_PATH}/config/config.yaml")
            logger.info("Config file already created.")
        except ops.pebble.PathError:
            self.container.make_dir(path=f"{WORKLOAD_CONFIG_PATH}/config", make_parents=True)
            self.container.push(
                path=f"{WORKLOAD_CONFIG_PATH}/config/config.yaml",
                source=yaml.dump(
                    data={
                        "key_path": f"{WORKLOAD_CONFIG_PATH}/config/private_key.pem",
                        "cert_path": f"{WORKLOAD_CONFIG_PATH}/config/certificate.pem",
                        "db_path": f"{WORKLOAD_DB_PATH}/notary/database/certs.db",
                        "port": self.port,
                        "pebble_notifications": True,
                    }
                ),
            )
            logger.info("Config file created.")

    def _configure_access_certificates(self):
        """Update the config files for notary and replan if required."""
        certificates_changed = False
        if not self.tls_access._tls_relation_created():
            if not self._self_signed_certificates_generated():
                certificates_changed = True
                self._generate_self_signed_certificates()
        else:
            certificates_changed = self._store_certificate_from_access_relation_if_available()
        if certificates_changed:
            logger.info("Certificates changed. Restarting service.")
            self.container.restart("notary")
        self.container.add_layer("notary", self._pebble_layer, combine=True)
        with suppress(ops.pebble.ChangeError):
            self.container.replan()

    def _configure_charm_authorization(self):
        """Create an admin user to manage Notary if needed, and acquire a token by logging in if needed."""
        login_details = self._get_or_create_admin_account()
        if not login_details:
            return
        if not login_details.token or not self.client.token_is_valid(login_details.token):
            login_response = self.client.login(login_details.username, login_details.password)
            if not login_response or not login_response.token:
                logger.warning(
                    "failed to login with the existing admin credentials."
                    " If you've manually modified the admin account credentials,"
                    " please update the charm's credentials secret accordingly."
                )
                return
            login_details.token = login_response.token
            login_details_secret = self.model.get_secret(label=NOTARY_LOGIN_SECRET_LABEL)
            login_details_secret.set_content(login_details.to_dict())

    def _configure_certificate_requirers(self):
        """Get all CSR's and certs from databags and Notary, compare differences and update requirers if needed."""
        login_details = self._get_or_create_admin_account()
        if not login_details or not login_details.token:
            logger.warning("couldn't distribute certificates: not logged in")
            return
        databag_csrs = self.tls.get_certificate_requests()
        notary_certificate_requests = self.client.list_certificate_requests(login_details.token)
        for request in databag_csrs:
            notary_certificate_requests_with_matching_csr = [
                notary_certificate_request
                for notary_certificate_request in notary_certificate_requests
                if notary_certificate_request.csr == str(request.certificate_signing_request)
            ]
            if len(notary_certificate_requests_with_matching_csr) < 1:
                self.client.create_certificate_request(
                    str(request.certificate_signing_request), login_details.token
                )
                continue
            assert len(notary_certificate_requests_with_matching_csr) < 2
            request_notary_entry = notary_certificate_requests_with_matching_csr[0]
            certificates_provided_for_csr = [
                csr
                for csr in self.tls.get_issued_certificates(request.relation_id)
                if str(csr.certificate_signing_request) == request_notary_entry.csr
            ]
            if (
                request_notary_entry.certificate_chain == "rejected"
                or request_notary_entry.certificate_chain == ""
            ):
                if len(certificates_provided_for_csr) > 0:
                    last_provided_certificate = certificates_provided_for_csr[0]
                    self.tls.set_relation_certificate(
                        ProviderCertificate(
                            relation_id=request.relation_id,
                            certificate_signing_request=request.certificate_signing_request,
                            certificate=last_provided_certificate.certificate,
                            ca=last_provided_certificate.ca,
                            chain=last_provided_certificate.chain,
                            revoked=True,
                        )
                    )
                continue
            certificate_chain = [
                Certificate.from_string(cert) for cert in request_notary_entry.certificate_chain
            ]
            certificate_not_provided_yet = (
                len(certificate_chain) > 0 and len(certificates_provided_for_csr) == 0
            )
            certificate_provided_is_stale = (
                len(certificate_chain) > 0
                and len(certificates_provided_for_csr) == 1
                and certificate_chain[0] != certificates_provided_for_csr[0].certificate
            )
            if certificate_not_provided_yet or certificate_provided_is_stale:
                self.tls.set_relation_certificate(
                    ProviderCertificate(
                        relation_id=request.relation_id,
                        certificate_signing_request=request.certificate_signing_request,
                        certificate=certificate_chain[0],
                        ca=certificate_chain[-1],
                        chain=certificate_chain,
                    )
                )

<<<<<<< HEAD
    def _send_ca_cert(self):
        """Send the CA certificate in the workload to all requirers of the certificate-transfer interface."""
        with self.container.pull(
            f"{WORKLOAD_CONFIG_PATH}/{CONFIG_MOUNT}/ca.pem",
        ) as ca_cert_file:
            if ca_cert := ca_cert_file.read().strip():
                for relation in self.model.relations.get(SEND_CA_CERT_RELATION_NAME, []):
                    self.certificate_transfer.add_certificates(
                        certificates={ca_cert}, relation_id=relation.id
                    )
                    logger.info("Sent CA certificate to relation %s", relation.id)
=======
    def _configure_juju_workload_version(self):
        """Set the Juju workload version to the Notary version."""
        if not self.unit.is_leader():
            return
        if not self.client.is_api_available():
            return
        if version := self.client.get_version():
            self.unit.set_workload_version(version)
>>>>>>> bf0dd04a

    ## Properties ##
    @property
    def _pebble_layer(self) -> ops.pebble.LayerDict:
        """Return a dictionary representing a Pebble layer."""
        return {
            "summary": "notary layer",
            "description": "pebble config layer for notary",
            "services": {
                "notary": {
                    "override": "replace",
                    "summary": "notary",
                    "command": f"notary -config {WORKLOAD_CONFIG_PATH}/config/config.yaml",
                    "startup": "enabled",
                }
            },
        }

    ## Status Checks ##
    def _storages_attached(self) -> bool:
        """Return if the storages are attached."""
        return bool(self.model.storages.get("config")) and bool(
            self.model.storages.get("database")
        )

    ## Helpers ##
    def _store_certificate_from_access_relation_if_available(self) -> bool:
        """Check if the requirer object has a certificate assigned. Save it to the workload if so.

        Returns:
            bool: True if a new certificate was saved.
        """
        cert, pk = self.tls_access.get_assigned_certificate(certificate_request=self.access_csr)
        if not cert or not pk:
            return False
        saved_cert = self.container.pull(
            f"{WORKLOAD_CONFIG_PATH}/{CONFIG_MOUNT}/certificate.pem",
        ).read()
        if str(cert.certificate) == saved_cert:
            return False
        self._push_files_to_workload(cert.ca, cert.certificate, pk)
        return True

    def _generate_self_signed_certificates(self) -> None:
        """Generate self signed certificates and saves them to secrets and the charm."""
        ca_private_key = generate_private_key()
        ca_certificate = generate_ca(
            private_key=ca_private_key,
            common_name=SELF_SIGNED_CA_COMMON_NAME,
            validity=365,
        )
        private_key = generate_private_key()
        csr = generate_csr(
            private_key=private_key,
            common_name=CERTIFICATE_COMMON_NAME,
            sans_dns=frozenset([socket.getfqdn()]),
        )
        certificate = generate_certificate(
            ca=ca_certificate,
            ca_private_key=ca_private_key,
            csr=csr,
            validity=365,
        )
        self._push_files_to_workload(ca_certificate, certificate, private_key)
        logger.info("Created self signed certificates.")

    def _self_signed_certificates_generated(self) -> bool:
        """Check if the workload certificate was generated and was self signed."""
        try:
            existing_cert = self.container.pull(
                f"{WORKLOAD_CONFIG_PATH}/{CONFIG_MOUNT}/certificate.pem"
            )
        except ops.pebble.PathError:
            return False
        cert = Certificate.from_string(existing_cert.read())
        return cert.common_name == CERTIFICATE_COMMON_NAME

    def _certificates_available(self) -> bool:
        """Check if the workload certificate is available."""
        try:
            self.container.pull(f"{WORKLOAD_CONFIG_PATH}/{CONFIG_MOUNT}/certificate.pem")
        except ops.pebble.PathError:
            return False
        return True

    def _get_or_create_admin_account(self) -> LoginSecret | None:
        """Get the first admin user for the charm to use from secrets. Create one if it doesn't exist.

        Returns:
            Login details secret if they exist. None if the related account couldn't be created in Notary.
        """
        try:
            secret = self.model.get_secret(label=NOTARY_LOGIN_SECRET_LABEL)
            secret_content = secret.get_content(refresh=True)
            username = secret_content.get("username", "")
            password = secret_content.get("password", "")
            token = secret_content.get("token")
            account = LoginSecret(username, password, token)
        except ops.SecretNotFoundError:
            username = _generate_username()
            password = _generate_password()
            account = LoginSecret(username, password, None)
            self.app.add_secret(
                label=NOTARY_LOGIN_SECRET_LABEL,
                content=account.to_dict(),
            )
            logger.info("admin account details saved to secrets.")
        if self.client.is_api_available() and not self.client.is_initialized():
            response = self.client.create_first_user(username, password)
            if not response:
                return None
        return account

    def _push_files_to_workload(
        self,
        ca_certificate: Certificate | None,
        certificate: Certificate | None,
        private_key: PrivateKey | None,
    ) -> None:
        """Push all given files to workload."""
        if ca_certificate:
            self.container.push(
                f"{WORKLOAD_CONFIG_PATH}/{CONFIG_MOUNT}/ca.pem",
                str(ca_certificate),
                make_dirs=True,
            )
        if certificate:
            self.container.push(
                f"{WORKLOAD_CONFIG_PATH}/{CONFIG_MOUNT}/certificate.pem",
                str(certificate),
                make_dirs=True,
            )
        if private_key:
            self.container.push(
                f"{WORKLOAD_CONFIG_PATH}/{CONFIG_MOUNT}/private_key.pem",
                str(private_key),
                make_dirs=True,
            )


def _generate_password() -> str:
    """Generate a password for the Notary Account."""
    pw = []
    pw.append(random.choice(string.ascii_lowercase))
    pw.append(random.choice(string.ascii_uppercase))
    pw.append(random.choice(string.digits))
    pw.append(random.choice(string.punctuation))
    for i in range(8):
        pw.append(random.choice(string.ascii_letters + string.digits + string.punctuation))
    random.shuffle(pw)
    return "".join(pw)


def _generate_username() -> str:
    """Generate a username for the Notary Account."""
    suffix = [random.choice(string.ascii_uppercase) for i in range(4)]
    return "charm-admin-" + "".join(suffix)


if __name__ == "__main__":  # pragma: nocover
    ops.main(NotaryCharm)  # type: ignore<|MERGE_RESOLUTION|>--- conflicted
+++ resolved
@@ -152,11 +152,8 @@
         self._configure_access_certificates()
         self._configure_charm_authorization()
         self._configure_certificate_requirers()
-<<<<<<< HEAD
         self._send_ca_cert()
-=======
         self._configure_juju_workload_version()
->>>>>>> bf0dd04a
 
     def _on_collect_status(self, event: ops.CollectStatusEvent):
         if not self.unit.is_leader():
@@ -300,7 +297,6 @@
                     )
                 )
 
-<<<<<<< HEAD
     def _send_ca_cert(self):
         """Send the CA certificate in the workload to all requirers of the certificate-transfer interface."""
         with self.container.pull(
@@ -312,7 +308,6 @@
                         certificates={ca_cert}, relation_id=relation.id
                     )
                     logger.info("Sent CA certificate to relation %s", relation.id)
-=======
     def _configure_juju_workload_version(self):
         """Set the Juju workload version to the Notary version."""
         if not self.unit.is_leader():
@@ -321,7 +316,6 @@
             return
         if version := self.client.get_version():
             self.unit.set_workload_version(version)
->>>>>>> bf0dd04a
 
     ## Properties ##
     @property
